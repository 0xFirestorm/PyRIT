[project]
name = "pyrit"
version = "0.10.0.dev0"
description = "The Python Risk Identification Tool for LLMs (PyRIT) is a library used to assess the robustness of LLMs"
authors = [
    { name = "Microsoft AI Red Team", email = "airedteam@microsoft.com" },
]
readme = "README.md"
license = "MIT"
keywords = [
    "llm",
    "ai-safety",
    "ai-security",
    "ai-red-team",
    "ai-red-teaming",
    "ai-robustness",
    "ai-robustness-testing",
    "ai-risk-assessment",
]
classifiers = [
    "Development Status :: 3 - Alpha",
    "Programming Language :: Python :: 3.10",
    "Programming Language :: Python :: 3.11",
    "Programming Language :: Python :: 3.12",
    "Programming Language :: Python :: 3.13",
]
requires-python = ">=3.10, <3.14"
dependencies = [
    "aiofiles>=24,<25",
    "appdirs>=1.4.0",
    "art>=6.5.0",
    "azure-core>=1.34.0",
    "azure-identity>=1.19.0",
    "azure-ai-contentsafety>=1.0.0",
    "azure-storage-blob>=12.19.0",
    "base2048>=0.1.3",
    "colorama>=0.4.6",
    "confusables>=1.2.0",
    "confusable-homoglyphs>=3.3.1",
    "ecoji>=0.1.1",
    "datasets>=3.6.0",
    "httpx[http2]>=0.27.2",
    "jinja2>=3.1.6",
<<<<<<< HEAD
    "numpy>=2.2.6",
=======
    "krippendorff>=0.8.1",
    "numpy>=1.26.0",
>>>>>>> 8d6230e0
    "openai>=1.58.1",
    "openpyxl>=3.1.5",
    "pillow>=11.2.1",
    "pydantic>=2.11.5",
    "pyodbc>=5.1.0",
    "python-dotenv>=1.0.1",
    "pypdf>=5.1.0",
    "reportlab>=4.4.4",
    "segno>=1.6.6",
    "scipy>=1.15.3",
    "SQLAlchemy>=2.0.41",
    "termcolor>=2.4.0",
    "tenacity>=9.1.2",
    "tinytag>=2.1.1",
    "tqdm>=4.67.1",
    "transformers>=4.52.4",
    "treelib>=1.7.1",
    "websockets>=14.0",
]

[project.optional-dependencies]
# always make sure the individual ones are in sync with the all group
dev = [
    "black>=25.1.0",
    "feedgen>=1.0.0",
    "flake8>=7.2.0",
    "flake8-copyright>=0.2.4",
    "ipykernel>=6.29.5",
    "jupyter>=1.1.1",
    "jupyter-book>=1.0.4",
    "jupytext>=1.17.1",
    "mypy>=1.16.0",
    "mock-alchemy>=0.2.6",
    "pre-commit>=4.2.0",
    "pytest>=8.3.5",
    "pytest-asyncio>=1.0.0",
    "pytest-cov>=6.1.1",
    "pytest-timeout>=2.4.0",
    "respx>=0.22.0",
    "sphinxcontrib-mermaid>=1.0.0",
    "types-PyYAML>=6.0.12.20250516",
    "types-requests>=2.31.0.20250515",
]
huggingface = [
    "torch>=2.7.0",
]
gcg = [
    "accelerate>=1.7.0",
    "azure-ai-ml>=1.27.1",
    "azureml-mlflow>=1.60.0",
    "mlflow>=2.22.0",
    "ml-collections>=1.1.0",
    "sentencepiece>=0.2.0",
    "torch>=2.7.0",
]
playwright = [
    "flask>=3.1.0",
    "ollama>=0.5.1",
    "playwright>=1.49.0",
]
gradio = [
    "gradio>=5.32.0",
    "rpyc>=6.0.1",
    "pywebview>=5.4"
]
fairness_bias = [
    "spacy>=3.8.7",
]
opencv = [
    "opencv-python>=4.11.0.86",
]

speech = [
    "azure-cognitiveservices-speech>=1.46.0",
]


# all includes all functional dependencies excluding the ones from the "dev" extra
all = [
    "accelerate>=1.7.0",
    "azure-ai-ml>=1.27.1",
    "azure-cognitiveservices-speech>=1.44.0",
    "azureml-mlflow>=1.60.0",
    "flask>=3.1.0",
    "ipykernel>=6.29.5",
    "jupyter>=1.1.1",
    "gradio>=5.32.0",
    "mlflow>=2.22.0",
    "ml-collections>=1.1.0",
    "ollama>=0.5.1",
    "opencv-python>=4.11.0.86",
    "playwright>=1.49.0",
    "pywebview>=5.4",
    "spacy>=3.8.7",
    "rpyc>=6.0.1",
    "torch>=2.7.0",
    "types-PyYAML>=6.0.12.20250516",
    "types-requests>=2.31.0.20250515",
]

[project.scripts]
pyrit_scan = "pyrit.cli.__main__:main"

[tool.pytest.ini_options]
pythonpath = ["."]
asyncio_default_fixture_loop_scope = "function"
asyncio_mode = "auto"

[tool.mypy]
plugins = []
ignore_missing_imports = true
strict = false
follow_imports = "silent"
strict_optional = false
disable_error_code = ["empty-body"]

[tool.black]
target-version = ["py310"]
line-length = 120

[build-system]
requires = ["setuptools>=64.0.0", "wheel"]
build-backend = "setuptools.build_meta"

[tool.setuptools.packages.find]
include = ["pyrit", "pyrit.*"]

[tool.jupytext]
formats = "ipynb,py:percent"

[tool.ruff]
line-length = 120
fixable = [
    "A",
    "B",
    "C",
    "D",
    "E",
    "F",
    "G",
    "I",
    "N",
    "Q",
    "S",
    "T",
    "W",
    "ANN",
    "ARG",
    "BLE",
    "COM",
    "DJ",
    "DTZ",
    "EM",
    "ERA",
    "EXE",
    "FBT",
    "ICN",
    "INP",
    "ISC",
    "NPY",
    "PD",
    "PGH",
    "PIE",
    "PL",
    "PT",
    "PTH",
    "PYI",
    "RET",
    "RSE",
    "RUF",
    "SIM",
    "SLF",
    "TCH",
    "TID",
    "TRY",
    "UP",
    "YTT",
]<|MERGE_RESOLUTION|>--- conflicted
+++ resolved
@@ -41,12 +41,7 @@
     "datasets>=3.6.0",
     "httpx[http2]>=0.27.2",
     "jinja2>=3.1.6",
-<<<<<<< HEAD
-    "numpy>=2.2.6",
-=======
-    "krippendorff>=0.8.1",
     "numpy>=1.26.0",
->>>>>>> 8d6230e0
     "openai>=1.58.1",
     "openpyxl>=3.1.5",
     "pillow>=11.2.1",
